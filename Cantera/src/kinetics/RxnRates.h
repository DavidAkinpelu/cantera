/**
 *  @file RxnRates.h
 *
 */

/* $Author$
 * $Revision$
 * $Date$
 */

// Copyright 2001  California Institute of Technology


#ifndef CT_RXNRATES_H
#define CT_RXNRATES_H

#include "reaction_defs.h"
#include "ctexceptions.h"

namespace Cantera {
<<<<<<< HEAD
    
  //! Arrhenius reaction rate type depends only on temperature
  /**
   * A reaction rate coefficient of the following form.
   *
   *   \f[
   *        k_f =  A T^b \exp (-E/RT)
   *   \f]
   *
   */
  class Arrhenius {

  public:
        
    //! return the rate coefficient type.
    static int type() {
      return ARRHENIUS_REACTION_RATECOEFF_TYPE;
    }

    //! Default constructor.
=======

  //! Arrhenius reaction rate type depends only on temperature
  /**
   * A reaction rate coefficient of the following form.
   *
   *   \f[
   *        k_f =  A T^b \exp (-E/RT)
   *   \f]
   *
   */
  class Arrhenius {

  public:
        
    /// return the rate coefficient type.
    static int type(){ return ARRHENIUS_REACTION_RATECOEFF_TYPE ; }

    /// Default constructor.
>>>>>>> fa563094
    Arrhenius() : 
      m_logA(-1.0E300), 
      m_b (0.0),
      m_E (0.0),
      m_A(0.0) {}

<<<<<<< HEAD
    //! Constructor with Arrhenius parameters specified with an array.
=======
    /// Constructor with Arrhenius parameters specified with an array.
>>>>>>> fa563094
    Arrhenius(int csize, const doublereal* c) :
      m_b (c[1]),
      m_E (c[2]),
      m_A (c[0])
    {
      if (m_A  <= 0.0) {
	m_logA = -1.0E300; 
      } else {
	m_logA = log(m_A);
      }
    }

    /// Constructor.  
    /// @param A pre-exponential. The unit system is
    /// (kmol, m, s). The actual units depend on the reaction
    /// order and the dimensionality (surface or bulk).
    /// @param b Temperature exponent. Non-dimensional.
    /// @param E Activation energy in temperature units. Kelvin.
    Arrhenius(doublereal A, doublereal b, doublereal E) :
      m_b (b),
      m_E (E),
      m_A (A)
    {
      if (m_A  <= 0.0) {
	m_logA = -1.0E300; 
      } else {
	m_logA = log(m_A);
      }
    }

    //! Update concentration-dependent parts of the rate coefficient.
    /*! 
     *   For this class, there are no
     *   concentration-dependent parts, so this method does  nothing.
     */
    void update_C(const doublereal* c) {
    }
        
    /**
     * Update the value of the logarithm of the rate constant.
     *
     * Note, this function should never be called for negative A values.
     * If it does then it will produce a negative overflow result, and
     * a zero net forwards reaction rate, instead of a negative reaction
     * rate constant that is the expected result.
     */
    doublereal update(doublereal logT, doublereal recipT) const {
      return m_logA + m_b*logT - m_E*recipT;
    }
        
    /**
     * Update the value the rate constant.
     *
     * This function returns the actual value of the rate constant.
     * It can be safely called for negative values of the pre-exponential
     * factor.
     */
    doublereal updateRC(doublereal logT, doublereal recipT) const {
      return m_A * exp(m_b*logT - m_E*recipT);
    }

        
    void writeUpdateRHS(std::ostream& s) const {
      s << " exp(" << m_logA;
      if (m_b != 0.0) s << " + " << m_b << " * tlog"; 
      if (m_E != 0.0) s << " - " << m_E << " * rt";
      s << ");" << std::endl;
    }

    doublereal activationEnergy_R() const {
      return m_E;
    }

    static bool alwaysComputeRate() { return false;}

  protected:
    doublereal m_logA, m_b, m_E, m_A;
  };


  class ArrheniusSum {

  public:
<<<<<<< HEAD
    static int type() {
      return ARRHENIUS_SUM_REACTION_RATECOEFF_TYPE; 
    }
        
=======
    static int type(){ return ARRHENIUS_SUM_REACTION_RATECOEFF_TYPE; }        
>>>>>>> fa563094
    ArrheniusSum() : m_nterms(0) {}

    void addArrheniusTerm(doublereal A, doublereal b, doublereal E) {
      if (A > 0.0) {
	m_terms.push_back(Arrhenius(A, b, E));
	m_sign.push_back(1);
      }
      else if (A < 0.0) {
	m_terms.push_back(Arrhenius(-A, b, E));
	m_sign.push_back(-1);
      }            
      m_nterms++;
    }
            
    void update_C(const doublereal* c) {}

    /**
     * Update the value of the logarithm of the rate constant.
     *
     */
    doublereal update(doublereal logT, doublereal recipT) const {
      int n;
      doublereal f, fsum = 0.0;
      for (n = 0; n < m_nterms; n++) {
	f = m_terms[n].updateRC(logT, recipT);
	fsum += m_sign[n]*f;
      }
      return log(fsum);
    }

    /**
     * Update the value the rate constant.
     *
     * This function returns the actual value of the rate constant.
     * It can be safely called for negative values of the pre-exponential
     * factor.
     */
    doublereal updateRC(doublereal logT, doublereal recipT) const {
      int n;
      doublereal f, fsum = 0.0;
      for (n = 0; n < m_nterms; n++) {
	f = m_terms[n].updateRC(logT, recipT);
	fsum += m_sign[n]*f;
      }
      return fsum;
    }

    void writeUpdateRHS(std::ostream& s) const {
      ;
    }

    static bool alwaysComputeRate() { return false;}

  protected:
    std::vector<Arrhenius> m_terms;
    vector_int m_sign;
    int m_nterms;
  };


  /**
   * An Arrhenius rate with coverage-dependent terms.
   */
  class SurfaceArrhenius {
<<<<<<< HEAD
        
  public:
    static int type() {
      return ARRHENIUS_REACTION_RATECOEFF_TYPE; 
    }
        
=======
        
  public:
    static int type(){ return ARRHENIUS_REACTION_RATECOEFF_TYPE ; }        
>>>>>>> fa563094
    SurfaceArrhenius() : 
      m_logA(-1.0E300),
      m_b (0.0),
      m_E (0.0), 
      m_A(0.0),
      m_acov(0.0), 
      m_ecov(0.0), 
      m_mcov(0.0),
      m_ncov(0), 
      m_nmcov(0)
    {
    }

    SurfaceArrhenius( int csize, const doublereal* c )  :
      m_b (c[1]), 
      m_E (c[2]), 
      m_A (c[0]),
      m_acov(0.0),
      m_ecov(0.0), 
      m_mcov(0.0),
      m_ncov(0),
      m_nmcov(0) 
    { 
      if (m_A <= 0.0) {
	m_logA = -1.0E300;
      } else {
	m_logA = log(c[0]);
      }
      if (csize >= 7) {
	for (int n = 3; n < csize-3; n += 4) {
	  addCoverageDependence(int(c[n]), 
				c[n+1], c[n+2], c[n+3]);
	}
      }
    }

    void addCoverageDependence(int k, doublereal a, 
			       doublereal m, doublereal e) {
      m_ncov++;
      m_sp.push_back(k);
      m_ac.push_back(a);
      m_ec.push_back(e);
      if (m != 0.0) {
	m_msp.push_back(k);
	m_mc.push_back(m);
	m_nmcov++;
      }
    }
            
    void update_C(const doublereal* theta) {
      m_acov = 0.0;
      m_ecov = 0.0;
      m_mcov = 0.0;
      int n, k;
      doublereal th;
      for (n = 0; n < m_ncov; n++) {
	k = m_sp[n];
	m_acov += m_ac[n] * theta[k];
	m_ecov += m_ec[n] * theta[k];
      }
      for (n = 0; n < m_nmcov; n++) {
	k = m_msp[n];
	// changed n to k, dgg 1/22/04
	th = fmaxx(theta[k], Tiny);
	//                th = fmaxx(theta[n], Tiny);
	m_mcov += m_mc[n]*log(th);
      }
    }
    
    /**
     * Update the value of the logarithm of the rate constant.
     *
     * This calculation is not safe for negative values of 
     * the preexponential.
     */
    doublereal update(doublereal logT, doublereal recipT) const {
      return m_logA + m_acov + m_b*logT 
	- (m_E + m_ecov)*recipT + m_mcov;
    }

    /**
     * Update the value the rate constant.
     *
     * This function returns the actual value of the rate constant.
     * It can be safely called for negative values of the pre-exponential
     * factor.
     */
    doublereal updateRC(doublereal logT, doublereal recipT) const {
      return m_A * exp(m_acov + m_b*logT - (m_E + m_ecov)*recipT + m_mcov);
    }

    doublereal activationEnergy_R() const {
      return m_E + m_ecov;
    }

    static bool alwaysComputeRate() { return true;}

  protected:
    doublereal m_logA, m_b, m_E, m_A;
    doublereal m_acov, m_ecov, m_mcov;
    vector_int m_sp, m_msp;
    vector_fp m_ac, m_ec, m_mc;
    int m_ncov, m_nmcov; 
  };


#ifdef INCL_TST

  class TST {

  public:
    static int type(){ return TSTRATE; }        
    TST() {}
    TST( const vector_fp& c ) {
      m_b.resize(10);
      copy(c.begin(), c.begin() + 10, m_b.begin());
      m_k = int(c[10]);
    }
        
    void update_C(const vector_fp& c) {
      doublereal ck = c[m_k];
      delta_s0 = m_b[0] + m_b[1]*ck + m_b[2]*ck*ck;
      delta_e0 = m_b[5] + m_b[6]*ck + m_b[7]*ck*ck;
    }

    doublereal update(doublereal logT, doublereal recipT) const {
      doublereal delta_s = delta_s0*(1.0 + m_b[3]*logT + m_b[4]*recipT);
      doublereal delta_E = delta_e0*(1.0 + m_b[8]*logT + m_b[9]*recipT);
      return logBoltz_Planck + logT + delta_s -  delta_E*recipT;
    }

    doublereal updateRC(doublereal logT, doublereal recipT) const {
      doublereal lres = update(logT, recipT);
      return exp(lres);
    }
        
    void writeUpdateRHS(std::ostream& s) const {}

  protected:
    doublereal delta_s0, delta_e0;
    int m_k;
    vector_fp m_b;
  };

#endif
    


<<<<<<< HEAD
  //! Arrhenius reaction rate type depends only on temperature
  /**
   * A reaction rate coefficient of the following form.
   *
   *   \f[
   *        k_f =  A T^b \exp (-E/RT)
   *   \f]
   *
   */
  class ExchangeCurrent {

=======

  //! Arrhenius reaction rate type depends only on temperature
  /**
   * A reaction rate coefficient of the following form.
   *
   *   \f[
   *        k_f =  A T^b \exp (-E/RT)
   *   \f]
   *
   */
  class ExchangeCurrent {

>>>>>>> fa563094
  public:
        
    //! return the rate coefficient type.
    static int type() {
<<<<<<< HEAD
      return EXCHANGE_CURRENT_REACTION_RATECOEFF_TYPE;
=======
      return EXCHANGE_CURRENT_REACTION_RATECOEFF_TYPE  ;
>>>>>>> fa563094
    }

    //! Default constructor.
    ExchangeCurrent() : 
      m_logA(-1.0E300), 
      m_b (0.0),
      m_E (0.0),
      m_A(0.0) {}

    //! Constructor with Arrhenius parameters specified with an array.
    ExchangeCurrent(int csize, const doublereal* c) :
      m_b (c[1]),
      m_E (c[2]),
      m_A (c[0])
    {
      if (m_A  <= 0.0) {
	m_logA = -1.0E300; 
      } else {
	m_logA = log(m_A);
      }
    }

    /// Constructor.  
    /// @param A pre-exponential. The unit system is
    /// (kmol, m, s). The actual units depend on the reaction
    /// order and the dimensionality (surface or bulk).
    /// @param b Temperature exponent. Non-dimensional.
    /// @param E Activation energy in temperature units. Kelvin.
    ExchangeCurrent(doublereal A, doublereal b, doublereal E) :
      m_b (b),
      m_E (E),
      m_A (A)
    {
      if (m_A  <= 0.0) {
	m_logA = -1.0E300; 
      } else {
	m_logA = log(m_A);
      }
    }

    //! Update concentration-dependent parts of the rate coefficient.
    /*! 
     *   For this class, there are no
     *   concentration-dependent parts, so this method does  nothing.
     */
    void update_C(const doublereal* c) {
    }
        
    /**
     * Update the value of the logarithm of the rate constant.
     *
     * Note, this function should never be called for negative A values.
     * If it does then it will produce a negative overflow result, and
     * a zero net forwards reaction rate, instead of a negative reaction
     * rate constant that is the expected result.
     */
    doublereal update(doublereal logT, doublereal recipT) const {
      return m_logA + m_b*logT - m_E*recipT;
    }
        
    /**
     * Update the value the rate constant.
     *
     * This function returns the actual value of the rate constant.
     * It can be safely called for negative values of the pre-exponential
     * factor.
     */
    doublereal updateRC(doublereal logT, doublereal recipT) const {
      return m_A * exp(m_b*logT - m_E*recipT);
    }

        
    void writeUpdateRHS(std::ostream& s) const {
      s << " exp(" << m_logA;
      if (m_b != 0.0) s << " + " << m_b << " * tlog"; 
      if (m_E != 0.0) s << " - " << m_E << " * rt";
      s << ");" << std::endl;
    }

    doublereal activationEnergy_R() const {
      return m_E;
    }

    static bool alwaysComputeRate() { return false;}

  protected:
    doublereal m_logA, m_b, m_E, m_A;
  };

<<<<<<< HEAD

  //     class LandauTeller {

  //     public:
  //         static int type(){ return LANDAUTELLER; }        
  //         LandauTeller(){}
  //         LandauTeller( const vector_fp& c ) : m_c(c) { m_c[0] = log(c[0]); }
        
  //         doublereal update(doublereal logT, doublereal recipT) const {
  //             return m_c[0] + m_c[1]*tt[1] - m_c[2]*tt[2] 
  //                 + m_c[3]*tt[3] + m_c[4]*tt[4];
  //         }
        
  //         //void writeUpdateRHS(ostream& s) const {
  //         //     s << exp(m_logA); 
  //         //    s << " * exp(";
  //         //    if (m_b != 0.0) s << m_b << " * tlog"; 
  //         //    if (m_E != 0.0) s << " - " << m_E << " * rt";
  //         //    if (m_E != 0.0) s << " - " << m_E << " * rt";
  //         //        s << ");" << endl;
  //         //    }
  //         //}

  //     protected:
  //         doublereal m_logA, m_b, m_E;
  //     };
    
  //}

=======

  //     class LandauTeller {

  //     public:
  //         static int type(){ return LANDAUTELLER; }        
  //         LandauTeller(){}
  //         LandauTeller( const vector_fp& c ) : m_c(c) { m_c[0] = log(c[0]); }
        
  //         doublereal update(doublereal logT, doublereal recipT) const {
  //             return m_c[0] + m_c[1]*tt[1] - m_c[2]*tt[2] 
  //                 + m_c[3]*tt[3] + m_c[4]*tt[4];
  //         }
        
  //         //void writeUpdateRHS(ostream& s) const {
  //         //     s << exp(m_logA); 
  //         //    s << " * exp(";
  //         //    if (m_b != 0.0) s << m_b << " * tlog"; 
  //         //    if (m_E != 0.0) s << " - " << m_E << " * rt";
  //         //    if (m_E != 0.0) s << " - " << m_E << " * rt";
  //         //        s << ");" << endl;
  //         //    }
  //         //}

  //     protected:
  //         doublereal m_logA, m_b, m_E;
  //     };
    
  //}
>>>>>>> fa563094
}

#endif

<|MERGE_RESOLUTION|>--- conflicted
+++ resolved
@@ -18,7 +18,6 @@
 #include "ctexceptions.h"
 
 namespace Cantera {
-<<<<<<< HEAD
     
   //! Arrhenius reaction rate type depends only on temperature
   /**
@@ -30,7 +29,6 @@
    *
    */
   class Arrhenius {
-
   public:
         
     //! return the rate coefficient type.
@@ -39,37 +37,13 @@
     }
 
     //! Default constructor.
-=======
-
-  //! Arrhenius reaction rate type depends only on temperature
-  /**
-   * A reaction rate coefficient of the following form.
-   *
-   *   \f[
-   *        k_f =  A T^b \exp (-E/RT)
-   *   \f]
-   *
-   */
-  class Arrhenius {
-
-  public:
-        
-    /// return the rate coefficient type.
-    static int type(){ return ARRHENIUS_REACTION_RATECOEFF_TYPE ; }
-
-    /// Default constructor.
->>>>>>> fa563094
     Arrhenius() : 
       m_logA(-1.0E300), 
       m_b (0.0),
       m_E (0.0),
       m_A(0.0) {}
 
-<<<<<<< HEAD
     //! Constructor with Arrhenius parameters specified with an array.
-=======
-    /// Constructor with Arrhenius parameters specified with an array.
->>>>>>> fa563094
     Arrhenius(int csize, const doublereal* c) :
       m_b (c[1]),
       m_E (c[2]),
@@ -153,14 +127,10 @@
   class ArrheniusSum {
 
   public:
-<<<<<<< HEAD
+
     static int type() {
       return ARRHENIUS_SUM_REACTION_RATECOEFF_TYPE; 
     }
-        
-=======
-    static int type(){ return ARRHENIUS_SUM_REACTION_RATECOEFF_TYPE; }        
->>>>>>> fa563094
     ArrheniusSum() : m_nterms(0) {}
 
     void addArrheniusTerm(doublereal A, doublereal b, doublereal E) {
@@ -225,18 +195,12 @@
    * An Arrhenius rate with coverage-dependent terms.
    */
   class SurfaceArrhenius {
-<<<<<<< HEAD
         
   public:
     static int type() {
       return ARRHENIUS_REACTION_RATECOEFF_TYPE; 
     }
         
-=======
-        
-  public:
-    static int type(){ return ARRHENIUS_REACTION_RATECOEFF_TYPE ; }        
->>>>>>> fa563094
     SurfaceArrhenius() : 
       m_logA(-1.0E300),
       m_b (0.0),
@@ -385,7 +349,7 @@
     
 
 
-<<<<<<< HEAD
+
   //! Arrhenius reaction rate type depends only on temperature
   /**
    * A reaction rate coefficient of the following form.
@@ -396,30 +360,11 @@
    *
    */
   class ExchangeCurrent {
-
-=======
-
-  //! Arrhenius reaction rate type depends only on temperature
-  /**
-   * A reaction rate coefficient of the following form.
-   *
-   *   \f[
-   *        k_f =  A T^b \exp (-E/RT)
-   *   \f]
-   *
-   */
-  class ExchangeCurrent {
-
->>>>>>> fa563094
   public:
-        
+
     //! return the rate coefficient type.
     static int type() {
-<<<<<<< HEAD
       return EXCHANGE_CURRENT_REACTION_RATECOEFF_TYPE;
-=======
-      return EXCHANGE_CURRENT_REACTION_RATECOEFF_TYPE  ;
->>>>>>> fa563094
     }
 
     //! Default constructor.
@@ -490,7 +435,6 @@
     doublereal updateRC(doublereal logT, doublereal recipT) const {
       return m_A * exp(m_b*logT - m_E*recipT);
     }
-
         
     void writeUpdateRHS(std::ostream& s) const {
       s << " exp(" << m_logA;
@@ -509,7 +453,6 @@
     doublereal m_logA, m_b, m_E, m_A;
   };
 
-<<<<<<< HEAD
 
   //     class LandauTeller {
 
@@ -538,37 +481,6 @@
   //     };
     
   //}
-
-=======
-
-  //     class LandauTeller {
-
-  //     public:
-  //         static int type(){ return LANDAUTELLER; }        
-  //         LandauTeller(){}
-  //         LandauTeller( const vector_fp& c ) : m_c(c) { m_c[0] = log(c[0]); }
-        
-  //         doublereal update(doublereal logT, doublereal recipT) const {
-  //             return m_c[0] + m_c[1]*tt[1] - m_c[2]*tt[2] 
-  //                 + m_c[3]*tt[3] + m_c[4]*tt[4];
-  //         }
-        
-  //         //void writeUpdateRHS(ostream& s) const {
-  //         //     s << exp(m_logA); 
-  //         //    s << " * exp(";
-  //         //    if (m_b != 0.0) s << m_b << " * tlog"; 
-  //         //    if (m_E != 0.0) s << " - " << m_E << " * rt";
-  //         //    if (m_E != 0.0) s << " - " << m_E << " * rt";
-  //         //        s << ");" << endl;
-  //         //    }
-  //         //}
-
-  //     protected:
-  //         doublereal m_logA, m_b, m_E;
-  //     };
-    
-  //}
->>>>>>> fa563094
 }
 
 #endif
