from distutils.core import setup, Extension
<<<<<<< HEAD

#
# HKM
# note having a % in a string may cause the distutils module to error exit 
# This occurs on solaris, as some CC parameters have % in their names.
    
libs = []
platform = sys.platform

flibs = []
# HKM -> not clear we need FLIBS here
#if @build_with_f2c@ == 1:
#    flibstr = '@FLIBS@'
#    f1 = flibstr.replace('-l', ' ')
#    flibs = f1.split()

linkargs = '@LCXX_FLAGS@'

numarray_incl = "@NUMARRAY_INC_DIR@"
numpy_incl = "@NUMPY_INC_DIR@"

num_collect = []
if (type(numarray_incl).__name__=='str') :
    if numarray_incl <> '':
        numarray_list =  numarray_incl.split(":")
        num_collect = num_collect + numarray_list

if (type(numpy_incl).__name__=='str') :
    if numpy_incl <> '':
        numpy_list =  numpy_incl.split(":")
        num_collect = num_collect + numpy_list

incdirs=["../../build/include", "src", "../clib/src"]

if num_collect <> '':
    for x in num_collect :
       if x <> '' :
          incdirs.append(x)

bllibstr = "@BLAS_LAPACK_LIBS@"
bllibs = bllibstr.replace('-l',' ')
bllist = bllibs.split()

cvlibstr = "@CVODE_LIBS@"
cvlibs = cvlibstr.replace('-l',' ')
cvlist = cvlibs.split()

thermolib = []
need_cathermo = @NEED_CATHERMO@
if need_cathermo == 1:
    thermolib = ["thermo"]
    
extra_link = linkargs + " " + "@EXTRA_LINK@"
linkargs = extra_link.split()    

bldirstr = "@LOCAL_LIB_DIRS@"
bldirs = bldirstr.replace('-L',' ')
dirlist = bldirs.split()
libdir = ['@buildlib@']
for d in dirlist:
    libdir.append(d)

endlibstr1 = "@LCXX_END_LIBS@"
endlib1 = endlibstr1.replace('-l', ' ')
endlib = endlib1.split()

locallibstr = "@LOCAL_LIBS@"
local1 = locallibstr.replace('-l', ' ')
locallibs = local1.split()

if platform == "win32":
    libs = ["clib", "zeroD","oneD","kinetics", "transport",
            "cantera"] + bllist + cvlist + ["ctbase", "ctmath", "tpx"]
else:
    libs = ["clib"] + locallibs
    #if flibs:
    #    libs = libs 
    #libs = ["clib", "zeroD","oneD", "kinetics", "transport",
    #        "equil", "ctnumerics", "converters"] + thermolib + bllist + cvlist + ["ctbase", "ctmath", "tpx", "boost_thread-mt-1_34"]
                                          
    if @build_with_f2c@ == 1:
        libs.append("ctf2c")
    else:
        libs = libs + flibs
        
    for d in endlib:
        libs.append(d) 


# values:
#  0   do nothing
#  1   install only ctml_writer.py
#  2   install full package
buildPython = @BUILD_PYTHON@
if buildPython >= 2:

#    try:
        setup(name="Cantera",
              version="@ctversion@",
              description="The Cantera Python Interface",
              long_description="""
=======
from distutils.sysconfig import get_config_var
import os

dataFiles = ['_cantera%s' % get_config_var('SO')]
if os.name == 'nt':
    dataFiles.append('clib.dll')

if '@python_package@' == 'full':
    setup(name="Cantera",
          version="@cantera_version@",
          description="The Cantera Python Interface",
          long_description="""
>>>>>>> 8f5c6f4d
              """,
          author="Prof. D. G. Goodwin, Caltech",
          author_email="dgoodwin@caltech.edu",
          url="http://code.google.com/p/cantera",
          package_dir = {'MixMaster':'../../apps/MixMaster'},
          packages = ["","Cantera","Cantera.OneD",
                      "MixMaster","MixMaster.Units"],
          package_data = {'Cantera': dataFiles},
          ext_modules=[Extension('_spam', ['src/spam.c'])])

elif '@python_package@' == 'minimal':
    setup(name="Cantera CTI File Processor",
          version="@cantera_version@",
          description="Converts .cti files to CTML",
          long_description="""
              """,
          author="Prof. D. G. Goodwin, Caltech",
          author_email="dgoodwin@caltech.edu",
          url="http://www.cantera.org",
          py_modules = ["ctml_writer"])<|MERGE_RESOLUTION|>--- conflicted
+++ resolved
@@ -1,107 +1,4 @@
 from distutils.core import setup, Extension
-<<<<<<< HEAD
-
-#
-# HKM
-# note having a % in a string may cause the distutils module to error exit 
-# This occurs on solaris, as some CC parameters have % in their names.
-    
-libs = []
-platform = sys.platform
-
-flibs = []
-# HKM -> not clear we need FLIBS here
-#if @build_with_f2c@ == 1:
-#    flibstr = '@FLIBS@'
-#    f1 = flibstr.replace('-l', ' ')
-#    flibs = f1.split()
-
-linkargs = '@LCXX_FLAGS@'
-
-numarray_incl = "@NUMARRAY_INC_DIR@"
-numpy_incl = "@NUMPY_INC_DIR@"
-
-num_collect = []
-if (type(numarray_incl).__name__=='str') :
-    if numarray_incl <> '':
-        numarray_list =  numarray_incl.split(":")
-        num_collect = num_collect + numarray_list
-
-if (type(numpy_incl).__name__=='str') :
-    if numpy_incl <> '':
-        numpy_list =  numpy_incl.split(":")
-        num_collect = num_collect + numpy_list
-
-incdirs=["../../build/include", "src", "../clib/src"]
-
-if num_collect <> '':
-    for x in num_collect :
-       if x <> '' :
-          incdirs.append(x)
-
-bllibstr = "@BLAS_LAPACK_LIBS@"
-bllibs = bllibstr.replace('-l',' ')
-bllist = bllibs.split()
-
-cvlibstr = "@CVODE_LIBS@"
-cvlibs = cvlibstr.replace('-l',' ')
-cvlist = cvlibs.split()
-
-thermolib = []
-need_cathermo = @NEED_CATHERMO@
-if need_cathermo == 1:
-    thermolib = ["thermo"]
-    
-extra_link = linkargs + " " + "@EXTRA_LINK@"
-linkargs = extra_link.split()    
-
-bldirstr = "@LOCAL_LIB_DIRS@"
-bldirs = bldirstr.replace('-L',' ')
-dirlist = bldirs.split()
-libdir = ['@buildlib@']
-for d in dirlist:
-    libdir.append(d)
-
-endlibstr1 = "@LCXX_END_LIBS@"
-endlib1 = endlibstr1.replace('-l', ' ')
-endlib = endlib1.split()
-
-locallibstr = "@LOCAL_LIBS@"
-local1 = locallibstr.replace('-l', ' ')
-locallibs = local1.split()
-
-if platform == "win32":
-    libs = ["clib", "zeroD","oneD","kinetics", "transport",
-            "cantera"] + bllist + cvlist + ["ctbase", "ctmath", "tpx"]
-else:
-    libs = ["clib"] + locallibs
-    #if flibs:
-    #    libs = libs 
-    #libs = ["clib", "zeroD","oneD", "kinetics", "transport",
-    #        "equil", "ctnumerics", "converters"] + thermolib + bllist + cvlist + ["ctbase", "ctmath", "tpx", "boost_thread-mt-1_34"]
-                                          
-    if @build_with_f2c@ == 1:
-        libs.append("ctf2c")
-    else:
-        libs = libs + flibs
-        
-    for d in endlib:
-        libs.append(d) 
-
-
-# values:
-#  0   do nothing
-#  1   install only ctml_writer.py
-#  2   install full package
-buildPython = @BUILD_PYTHON@
-if buildPython >= 2:
-
-#    try:
-        setup(name="Cantera",
-              version="@ctversion@",
-              description="The Cantera Python Interface",
-              long_description="""
-=======
 from distutils.sysconfig import get_config_var
 import os
 
@@ -114,7 +11,6 @@
           version="@cantera_version@",
           description="The Cantera Python Interface",
           long_description="""
->>>>>>> 8f5c6f4d
               """,
           author="Prof. D. G. Goodwin, Caltech",
           author_email="dgoodwin@caltech.edu",
